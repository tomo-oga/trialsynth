--- conflicted
+++ resolved
@@ -15,21 +15,12 @@
 DATA_DIR = Path(HOME_DIR, PARENT_DIR_STR, DATA_DIR_STR)
 
 CSV_PATH = HERE.joinpath("ICTRP-Results.csv")
-<<<<<<< HEAD
-XML_PATH = HERE.joinpath("ICTRP-Results.xml.gz")
-PARSED_PICKLE_PATH = HERE.joinpath("processed.pkl.gz")
-SAMPLE_PATH = HERE.joinpath("sample.tsv")
-NODES_PATH = HERE.joinpath("nodes.tsv")
-EDGES_PATH = HERE.joinpath("edges.tsv.gz")
-MAPPINGS_PATH = HERE.joinpath("mappings.tsv")
-=======
 CSV_COLUMN_PATH = HERE.joinpath("ictrp_headers.csv")
 PARSED_PICKLE_PATH = DATA_DIR.joinpath("processed.pkl.gz")
 SAMPLE_PATH = DATA_DIR.joinpath("sample.tsv")
 NODES_PATH = DATA_DIR.joinpath("nodes.tsv")
 EDGES_PATH = DATA_DIR.joinpath("edges.tsv.gz")
 MAPPINGS_PATH = DATA_DIR.joinpath("mappings.tsv")
->>>>>>> 9d1b0216
 
 SOURCE_KEY = "who"
 
@@ -61,6 +52,7 @@
     current_path = HERE
     data_dir_path = DATA_DIR
     csv_path = CSV_PATH
+    csv_column_path = CSV_COLUMN_PATH
     parsed_pickle_path = PARSED_PICKLE_PATH
     sample_path = SAMPLE_PATH
     nodes_path = NODES_PATH
